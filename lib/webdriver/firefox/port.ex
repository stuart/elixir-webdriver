defmodule WebDriver.Firefox.Port do
  use GenServer.Behaviour
  use WebDriver.Browser

  @moduledoc """
    This module is a server that controls the running of the Firefox browser.
    It uses an Erlang port to communicate with the browser.

    None of the functions here are user facing and are controlled by the
    BrowserSup.
  """

  @osx_path "/Applications/Firefox.app/Contents/MacOS/firefox-bin"
  @win_path "%PROGRAMFILES%\\Mozilla Firefox\\firefox.exe"
  @start_wait_timeout 10000

  alias WebDriver.Firefox.Profile

  defrecord State, port: nil,
                   root_url: "",
                   program_name: "",
                   supervisor: nil,
                   session_supervisor: nil,
                   firefox_temp_dir: "",
                   kill_command: "",
<<<<<<< HEAD
                   http_port: nil,
                   sessions: []
=======
                   sessions: [],
                   http_port: nil
>>>>>>> 095c62d5

  def program_name _state do
    Path.join [ __DIR__, "shim.sh"]
  end

  def installed? do
    [f|_] = arguments("")
    IO.puts(f)
    File.exists?(f)
  end

  # Because we are using a shim the Firefox program name becomes the argument.
  defp arguments _state do
    [ case platform do
        :osx ->     :os.find_executable('firefox-bin') or @osx_path
        # Windows is not actually supported yet, the startup shim wont work.
        :windows -> :os.find_executable('firefox') or @win_path
        :unix ->    :os.find_executable('firefox3') or
                    :os.find_executable('firefox2') or
                    :os.find_executable('firefox')
     end ]
  end

  defp platform do
    case :os.type do
      { :unix, :darwin } -> :osx
      { :unix,  _ }      -> :unix
      { :win32, _ }      -> :windows
    end
  end

  defp set_env profile_path do
    :os.putenv "XRE_CONSOLE_LOG", "console_log_path"
    :os.putenv "XRE_PROFILE_PATH", profile_path
    :os.putenv "MOZ_NO_REMOTE", "1"
    :os.putenv "MOZ_CRASHREPORTER_DISABLE", "1"
    :os.putenv "NO_EM_RESTART", "1"
  end

  def set_root_url state do
    {:ok, http_port} = WebDriver.PortFinder.select_port
    state = state.http_port(http_port)
    state.root_url("http://localhost:#{http_port}/hub")
  end

  def do_init state do
    profile  = Profile.default_profile
               |> Profile.set_port(state.http_port)
    state = state.firefox_temp_dir(Profile.make_temp_directory)
    Profile.write_profile profile, state.firefox_temp_dir
    Profile.install_extension state.firefox_temp_dir
    set_env state.firefox_temp_dir
    state
  end

  def wait_for_start state do
    receive do
      {_port, {:data, info}} ->
      case String.from_char_list!(info) do
        <<"kill -9 ", pid::binary>> ->
          { :ok, state.kill_command(String.to_char_list!("kill -9 #{pid}"))}
        info ->
          :error_logger.info_msg "#{__MODULE__}: #{info}"
          { :ok, state }
      end
    after @start_wait_timeout ->
        :error_logger.error_msg "FireFox has not started.\n\
            Check that you can start it with: #{arguments(state)}"
        { :error, state }
    end
  end

  def normal_termination state do
    Port.close(state.port)
    :os.cmd(state.kill_command)
    File.rm_rf state.firefox_temp_dir
    :ok
  end

  def browser_terminated state do
    File.rm_rf state.firefox_temp_dir
    :ok
  end
end
<|MERGE_RESOLUTION|>--- conflicted
+++ resolved
@@ -23,13 +23,8 @@
                    session_supervisor: nil,
                    firefox_temp_dir: "",
                    kill_command: "",
-<<<<<<< HEAD
-                   http_port: nil,
-                   sessions: []
-=======
                    sessions: [],
                    http_port: nil
->>>>>>> 095c62d5
 
   def program_name _state do
     Path.join [ __DIR__, "shim.sh"]
