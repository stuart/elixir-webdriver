defmodule WebDriver.Browser do
  @moduledoc """
    This is the basic skeleton for a Browser port to control a browser.
    Implementations will need to use this and then implement the other required
    functions
  """
  defmacro __using__(_opts) do
    quote do
      def start_link config, sup do
        { :ok, _pid } = :gen_server.start_link {:local, config.name}, __MODULE__,
                                                __MODULE__.State.new(supervisor: sup), [timeout: 30000]
      end

      def init state do
        {:ok, http_port} = WebDriver.PortFinder.select_port
        state = set_root_url state
        state = do_init state

        Process.flag :trap_exit, true
        port = Port.open { :spawn_executable, program_name(state) },
                          [{ :args, arguments(state) }, :exit_status]

        {:ok, state} = wait_for_start state
<<<<<<< HEAD
          send self, { :start_session_supervisor, state.supervisor }
=======
        send self(), { :start_session_supervisor, state.supervisor }
>>>>>>> b6b36ab1
        { :ok, state.port(port), :hibernate }
      end

      def handle_call {:start_session, session_name}, _sender, state do
        {:ok, pid} = :supervisor.start_child state.session_supervisor, [session_name]
        {:reply, {:ok, pid}, state}
      end

      def handle_cast(:stop, state) do
        {:stop, :normal, state}
      end

      def handle_info {:start_session_supervisor, sup}, state do
        config = WebDriver.Session.State.new(root_url: state.root_url, browser: self)
        spec = Supervisor.Behaviour.worker(WebDriver.SessionSup,[config],[restart: :temporary])
        {:ok, pid} = :supervisor.start_child sup, spec
        {:noreply, state.session_supervisor(pid)}
      end

      def handle_info {:EXIT, _port, reason}, state do
        { :stop, { :browser_terminated, reason }, state }
      end

      def handle_info({_port, {:data, info}}, state) do
        case :application.get_env(:debug_browser) do
          {:ok, true} ->
             :error_logger.info_msg "#{__MODULE__}: #{info}"
          _ ->
        end
        { :noreply, state }
      end

      def handle_info {_port ,{:exit_status, status}}, state do
        { :stop, { :browser_terminated, status }, state }
      end

      def terminate {:browser_terminated, _reason}, state do
        browser_terminated state
      end

      def terminate _reason, state do
        normal_termination state
      end
    end
  end
end<|MERGE_RESOLUTION|>--- conflicted
+++ resolved
@@ -21,11 +21,7 @@
                           [{ :args, arguments(state) }, :exit_status]
 
         {:ok, state} = wait_for_start state
-<<<<<<< HEAD
-          send self, { :start_session_supervisor, state.supervisor }
-=======
         send self(), { :start_session_supervisor, state.supervisor }
->>>>>>> b6b36ab1
         { :ok, state.port(port), :hibernate }
       end
 
